import matplotlib.pyplot as plt
import numpy as np
import pandas as pd
import math
from matplotlib.lines import Line2D
from matplotlib.ticker import MultipleLocator
from base_plotter import BasePlotter
from config import PlotConfig
from data_loader import DataLoader
from utils import save_figure, distribute_structures_evenly, distribute_pdb_ids

class ComparisonPlotter(BasePlotter):
    """Class for creating comparison plots between different model types."""
    
    # Plot dimensions
    PLOT_WIDTH = 4
    PLOT_HEIGHT = 4
    
    # Font sizes
    TITLE_FONT_SIZE = 14
    AXIS_LABEL_FONT_SIZE = 12
    TICK_LABEL_FONT_SIZE = 11
    VALUE_LABEL_FONT_SIZE = 12
<<<<<<< HEAD
    LEGEND_FONT_SIZE = 9.5
=======
    LEGEND_FONT_SIZE = 12
>>>>>>> 5f773fd2
    
    # Bar appearance
    BAR_WIDTH = 0.05
    BAR_EDGE_LINE_WIDTH = 0.5
    BAR_SPACING_FACTOR = 2  # Controls spacing between bars
    
    # Error bar appearance
    ERROR_BAR_CAPSIZE = 4
    ERROR_BAR_THICKNESS = 1
    ERROR_BAR_ALPHA = 0.7
    
    # Grid properties
    GRID_ALPHA = 0.2
    GRID_LINESTYLE = '--'
    
    # Threshold line properties
<<<<<<< HEAD
    THRESHOLD_LINE_ALPHA = 1
=======
    THRESHOLD_LINE_ALPHA = 0.7
>>>>>>> 5f773fd2
    THRESHOLD_LINE_WIDTH = 1.0
    
    # Default threshold values
    DEFAULT_RMSD_THRESHOLD = 4.0
    DEFAULT_DOCKQ_THRESHOLD = 0.5
    DEFAULT_LRMSD_THRESHOLD = 4.0
    DEFAULT_PTM_THRESHOLD = 0.7
    
    # Maximum structures per page
    MAX_STRUCTURES_PER_PAGE = 20
    
    def __init__(self):
        """Initialize the comparison plotter."""
        super().__init__()
    
    def plot_af3_vs_boltz1(
        self, 
        df, 
        metric_type='RMSD', 
        model_types=None,
        seeds=None,
        add_threshold=True,
        threshold_value=None,
        width=None,
        height=None,
        max_structures=None,
        save=True,
        title_suffix="",
        molecule_type="PROTAC"
    ):
        """
        Create simplified horizontal bar plots comparing AlphaFold3 and Boltz1 predictions.
        Shows 4 bars: AF3 CCD, AF3 SMILES, Boltz1 CCD, Boltz1 SMILES.
        
        Args:
            df (pd.DataFrame): Combined results dataframe
            metric_type (str): Metric to plot ('RMSD', 'DOCKQ', or 'LRMSD')
            model_types (list): List of model types to include (None for all)
            seeds (list): List of seeds to include (None for all)
            add_threshold (bool): Whether to add a threshold line
            threshold_value (float): Value for the threshold line, if None will use default based on metric_type
            width (int): Figure width (overrides default)
            height (int): Figure height (overrides default)
            max_structures (int): Maximum number of structures to show (overrides default)
            save (bool): Whether to save the plots
            title_suffix (str): Suffix to add to plot titles
            molecule_type (str): Type of molecule to filter by ('PROTAC' or 'Molecular Glue')
        
        Returns:
            tuple: (figures, axes)
        """
        # Use class constants if parameters are not provided
        width = width if width is not None else self.PLOT_WIDTH
        height = height if height is not None else self.PLOT_HEIGHT
        max_structures = max_structures if max_structures is not None else self.MAX_STRUCTURES_PER_PAGE
        
        # Set default threshold values based on metric type if not provided
        if threshold_value is None:
            if metric_type.upper() == 'RMSD':
                threshold_value = self.DEFAULT_RMSD_THRESHOLD
            elif metric_type.upper() == 'DOCKQ':
                threshold_value = self.DEFAULT_DOCKQ_THRESHOLD
            elif metric_type.upper() == 'LRMSD':
                threshold_value = self.DEFAULT_LRMSD_THRESHOLD
            elif metric_type.upper() == 'PTM':
                threshold_value = self.DEFAULT_PTM_THRESHOLD
            else:
                threshold_value = self.DEFAULT_RMSD_THRESHOLD
        
        # Get filtered dataframe
        df_filtered = DataLoader.filter_comparison_data(
            df, 
            molecule_type, 
            model_types, 
            seeds, 
            metric_type, 
            self._get_metric_columns
        )
        if df_filtered is None or df_filtered.empty:
            return None, None
        
        # Create title suffix based on molecule type if not provided
        if not title_suffix and molecule_type:
            title_suffix = f" ({molecule_type})"
        
        try:
            # Get the appropriate metric columns based on metric_type
            metric_columns = self._get_metric_columns(metric_type)
            if not metric_columns:
                print(f"ERROR: Metric type '{metric_type}' not supported.")
                return None, None
                
            smiles_col, ccd_col, axis_label = metric_columns
            
            # Verify metric columns exist
            if smiles_col not in df_filtered.columns or ccd_col not in df_filtered.columns:
                print(f"ERROR: Required metric columns not found in dataframe")
                return None, None
            
            # Get all PDB IDs
            pdb_ids = df_filtered['PDB_ID'].unique()
            
            # If too many structures, paginate them
            max_pdb_per_page = max_structures
            
            if len(pdb_ids) > max_pdb_per_page:
                # Use the utility function from utils.py
                paginated_pdb_ids = distribute_pdb_ids(pdb_ids, max_pdb_per_page)
                
                all_figures = []
                all_axes = []
                
                for page_num, page_pdb_ids in enumerate(paginated_pdb_ids, 1):
                    page_df = df_filtered[df_filtered['PDB_ID'].isin(page_pdb_ids)]
                    
                    fig, ax = self._create_comparison_plot(
                        page_df, model_types, metric_type,
                        add_threshold, threshold_value,
                        width, height, save,
                        page_num=page_num, 
                        total_pages=len(paginated_pdb_ids),
                        title_suffix=title_suffix
                    )
                    
                    all_figures.append(fig)
                    all_axes.append(ax)
                    
                return all_figures, all_axes
            else:
                # Create a single plot with all PDB IDs
                fig, ax = self._create_comparison_plot(
                    df_filtered, model_types, metric_type,
                    add_threshold, threshold_value,
                    width, height, save,
                    title_suffix=title_suffix
                )
                
                return [fig], [ax]
        
        except Exception as e:
            print(f"Error in plot_af3_vs_boltz1: {e}")
            import traceback
            traceback.print_exc()
            return None, None

    def plot_mean_comparison(
        self, 
        df, 
        metric_type='RMSD', 
        model_types=None,
        seeds=None,
        add_threshold=True,
        threshold_value=None,
        width=None,
        height=None,
        save=True,
        molecule_type="PROTAC",
        specific_seed=None
    ):
        """
        Create a bar plot showing the mean metric values across all structures
        for each combination of model type (AF3, Boltz1) and ligand type (CCD, SMILES).
        Can optionally filter by a specific seed value.
        
        Args:
            df (pd.DataFrame): Combined results dataframe
            metric_type (str): Metric to plot ('RMSD', 'DOCKQ', or 'LRMSD')
            model_types (list): List of model types to include (None for all)
            seeds (list): List of seeds to include (None for all)
            add_threshold (bool): Whether to add a threshold line
            threshold_value (float): Value for the threshold line, if None will use default based on metric_type
            width (int): Figure width (overrides default)
            height (int): Figure height (overrides default)
            save (bool): Whether to save the plot
            molecule_type (str): Type of molecule to filter by ('PROTAC' or 'Molecular Glue')
            specific_seed (int): If provided, filter data to only include this seed
        
        Returns:
            fig, ax: The created figure and axis
        """
        try:
            # Use class constants if parameters are not provided
            width = width if width is not None else self.PLOT_WIDTH
            height = height if height is not None else self.PLOT_HEIGHT
            
            # Set default threshold values based on metric type if not provided
            if threshold_value is None:
                if metric_type.upper() == 'RMSD':
                    threshold_value = self.DEFAULT_RMSD_THRESHOLD
                elif metric_type.upper() == 'DOCKQ':
                    threshold_value = self.DEFAULT_DOCKQ_THRESHOLD
                elif metric_type.upper() == 'LRMSD':
                    threshold_value = self.DEFAULT_LRMSD_THRESHOLD
                elif metric_type.upper() == 'PTM':
                    threshold_value = self.DEFAULT_PTM_THRESHOLD
                else:
                    threshold_value = self.DEFAULT_RMSD_THRESHOLD
            
            # Check if we're filtering by a specific seed
            is_seed_specific = specific_seed is not None
            
            # If we have a specific seed, override the seeds parameter
            if is_seed_specific:
                seeds = [specific_seed]
            
            # Get filtered dataframe
            df_filtered = DataLoader.filter_comparison_data(
                df, 
                molecule_type, 
                model_types, 
                seeds, 
                metric_type,
                self._get_metric_columns
            )
            if df_filtered is None or df_filtered.empty:
                print(f"Error: No data available for molecule type '{molecule_type}' after filtering")
                if is_seed_specific:
                    print(f"No data found with seed {specific_seed}")
                return None, None
            
            # Get the appropriate metric columns based on metric_type
            metric_columns = self._get_metric_columns(metric_type)
            if not metric_columns:
                print(f"Error: Metric type '{metric_type}' not supported.")
                return None, None
                
            smiles_col, ccd_col, y_label = metric_columns
            
            # Verify metric columns exist
            if smiles_col not in df_filtered.columns or ccd_col not in df_filtered.columns:
                print(f"Error: Required metric columns ({smiles_col}, {ccd_col}) not found in dataframe. Available columns: {', '.join(df_filtered.columns)}")
                return None, None
            
            # Create figure
            fig, ax = plt.subplots(figsize=(width, height))
            
            try:
                # Use DataLoader utility to calculate metrics
                metrics = DataLoader.calculate_comparison_metrics(
                    df_filtered, 
                    model_types, 
                    metric_columns
                )
            except Exception as e:
                print(f"Error calculating metrics: {e}")
                import traceback
                traceback.print_exc()
                return None, None
            
            # Unpack the data
            means = metrics['means']
            errors = metrics['errors']
            counts = metrics['counts']
            
            # Set up bar positions and width
            bar_width = self.BAR_WIDTH
            spacing_factor = self.BAR_SPACING_FACTOR
            bar_positions = [0, bar_width*spacing_factor, bar_width*2*spacing_factor, bar_width*3*spacing_factor]
            
            # Define colors for each bar
            colors = [
                PlotConfig.AF3_CCD_COLOR,      # AF3 CCD
                PlotConfig.AF3_SMILES_COLOR,   # AF3 SMILES
                PlotConfig.BOLTZ1_CCD_COLOR,   # Boltz1 CCD
                PlotConfig.BOLTZ1_SMILES_COLOR # Boltz1 SMILES
            ]
            
            # Define bar labels
            bar_labels = [
                "AF3 CCD",
                "AF3 SMILES",
                "Boltz-1 CCD",
                "Boltz-1 SMILES"
            ]
            
            # Get the mean values in the correct order
            values = [
                means.get("AlphaFold3_CCD", 0),
                means.get("AlphaFold3_SMILES", 0),
                means.get("Boltz1_CCD", 0),
                means.get("Boltz1_SMILES", 0)
            ]
            
            # Get the error values in the correct order
            error_values = [
                errors.get("AlphaFold3_CCD", 0),
                errors.get("AlphaFold3_SMILES", 0),
                errors.get("Boltz1_CCD", 0),
                errors.get("Boltz1_SMILES", 0)
            ]
            
            # Plot the bars
            bars = ax.bar(
                bar_positions,
                values,
                bar_width,
                color=colors,
                edgecolor='black',
                linewidth=self.BAR_EDGE_LINE_WIDTH,
                yerr=error_values,
                error_kw={'ecolor': 'black', 'capsize': self.ERROR_BAR_CAPSIZE, 
<<<<<<< HEAD
                           'capthick': self.ERROR_BAR_THICKNESS, 'alpha': self.ERROR_BAR_ALPHA}
=======
                           'capthick': self.ERROR_BAR_THICKNESS, 'alpha': self.ERROR_BAR_ALPHA},
>>>>>>> 5f773fd2
            )
            
            # Add threshold line if requested and not PTM
            if add_threshold and metric_type.upper() != 'PTM':
                threshold_line = ax.axhline(
                    y=threshold_value,
                    color='gray',
                    linestyle='--',
                    alpha=self.THRESHOLD_LINE_ALPHA,
                    linewidth=self.THRESHOLD_LINE_WIDTH
                )
            
<<<<<<< HEAD
            # Create custom legend patches
=======
            # Create small legend
>>>>>>> 5f773fd2
            legend_handles = []
            
            # Add color patches for each bar type
            for i, (label, color) in enumerate(zip(bar_labels, colors)):
                patch = plt.Rectangle(
                    (0, 0), 1, 1, 
                    facecolor=color, 
                    edgecolor='black', 
                    linewidth=0.5,
                    label=label
                )
                legend_handles.append(patch)
            
<<<<<<< HEAD
            # Add threshold line to legend if requested and not PTM
            if add_threshold and metric_type.upper() != 'PTM':
                threshold_line = plt.Line2D(
                    [0, 1], [0, 0],
                    color='gray',
=======
            # Add threshold line to legend if requested
            if add_threshold and metric_type.upper() != 'PTM':
                threshold_line_handle = Line2D(
                    [0, 1], [0, 0], 
                    color='black', 
>>>>>>> 5f773fd2
                    linestyle='--',
                    linewidth=1.0, 
                    label='Threshold'
                )
<<<<<<< HEAD
                legend_handles.append(threshold_line)
            
            # Add legend
            if add_threshold and threshold_value is not None and metric_type.upper() != 'PTM' and max(values) < threshold_value * 1.5:
                # Use background for low-value plots where threshold line might cross the legend
                ax.legend(handles=legend_handles, loc='best', frameon=False, # Ensure no border
                          facecolor='white', framealpha=0.8, edgecolor='lightgray', fontsize=self.LEGEND_FONT_SIZE, labelspacing=0.2)
            else:
                # No background needed
                ax.legend(handles=legend_handles, loc='best', frameon=False, fontsize=self.LEGEND_FONT_SIZE, labelspacing=0.2)
=======
                legend_handles.append(threshold_line_handle)
            
            # Add compact legend in best
            ax.legend(
                handles=legend_handles, 
                loc='best',
                frameon=False, 
                fontsize=8,
                ncol=1,
                handlelength=1.2,
                columnspacing=0.8,
                handletextpad=0.5
            )
>>>>>>> 5f773fd2
            
            # Remove x-ticks and labels
            ax.set_xticks([])
            ax.set_xticklabels([])
            
            # Add subtle grid lines
            ax.grid(axis='y', linestyle=self.GRID_LINESTYLE, alpha=self.GRID_ALPHA)
            
            # Set axis labels
            ax.set_ylabel(y_label, fontsize=self.AXIS_LABEL_FONT_SIZE, fontweight='bold')
            
            # Create appropriate title based on whether we're filtering by seed
            if is_seed_specific:
                # Use proper capitalization for specific metrics
                if metric_type.upper() == 'DOCKQ':
                    title = f"Seed {specific_seed}"
                elif metric_type.upper() == 'PTM':
                    title = f"Seed {specific_seed}"
                else:
                    title = f"Seed {specific_seed}"
            else:
                # No title as requested
                title = ""
                
            # Only set a title if there's actually title text
            if title:
                fig.suptitle(title, fontsize=self.TITLE_FONT_SIZE, fontweight='bold')
            # If title is empty, don't set a title at all
            
            # Adjust y-axis to accommodate value labels
            ymax = max([v + e * 1.5 for v, e in zip(values, error_values)])
            # Set y-axis limit appropriately based on metric type
            if metric_type.upper() == 'RMSD' and threshold_value >= 4.0:
                ax.set_ylim(0, max(4.5, ymax * 1.1))
            elif metric_type.upper() == 'DOCKQ':
                # DockQ scores range from 0 to 1
                ax.set_ylim(0, min(1.05, max(0.5, ymax * 1.1)))
            elif metric_type.upper() == 'LRMSD':
                # Use a larger y-axis limit for LRMSD to prevent label overlapping
                ax.set_ylim(0, 40)
            elif metric_type.upper() == 'PTM':
                # PTM scores range from 0 to 1
                ax.set_ylim(0, 1.0)
            else:
                ax.set_ylim(0, ymax * 1.1)
            
            # Use tight layout for better spacing and reduce space between plot and title
            plt.tight_layout()
            fig.subplots_adjust(top=0.95)
            
            # Add a subtle border to the plot
            for spine in ax.spines.values():
                spine.set_linewidth(0.5)
                spine.set_color('black')
            
            # Save the plot if requested
            if save:
                if is_seed_specific:
                    filename = f"af3_vs_boltz1_seed{specific_seed}_{molecule_type.lower()}_{metric_type.lower()}"
                else:
                    filename = f"af3_vs_boltz1_mean_{molecule_type.lower()}_{metric_type.lower()}"
                save_figure(fig, filename)
            
            return fig, ax
        except Exception as e:
            print(f"Error in plot_mean_comparison: {e}")
            import traceback
            traceback.print_exc()
            return None, None

    def plot_seed_comparison(
        self, 
        df, 
        metric_type='RMSD', 
        model_types=None,
        specific_seed=42,
        add_threshold=True,
        threshold_value=None,
        width=None,
        height=None,
        save=True,
        molecule_type="PROTAC"
    ):
        """
        Create a bar plot showing metric values for a specific seed value.
        This allows direct comparison between AlphaFold3 and Boltz1 using the same seed.
        
        This is a wrapper around plot_mean_comparison with specific_seed parameter.
        
        Args:
            df (pd.DataFrame): Combined results dataframe
            metric_type (str): Metric to plot ('RMSD', 'DOCKQ', or 'LRMSD')
            model_types (list): List of model types to include (None for all)
            specific_seed (int): The specific seed value to filter by
            add_threshold (bool): Whether to add a threshold line
            threshold_value (float): Value for the threshold line, if None will use default based on metric_type
            width (int): Figure width (overrides default)
            height (int): Figure height (overrides default)
            save (bool): Whether to save the plot
            molecule_type (str): Type of molecule to filter by ('PROTAC' or 'Molecular Glue')
        
        Returns:
            fig, ax: The created figure and axis
        """
        # Use class constants if parameters are not provided
        width = width if width is not None else self.PLOT_WIDTH
        height = height if height is not None else self.PLOT_HEIGHT
        
        # No threshold for PTM
        if metric_type.upper() == 'PTM':
            add_threshold = False

        # Set default threshold values based on metric type if not provided
        elif threshold_value is None:
            if metric_type.upper() == 'RMSD':
                threshold_value = self.DEFAULT_RMSD_THRESHOLD
            elif metric_type.upper() == 'DOCKQ':
                threshold_value = self.DEFAULT_DOCKQ_THRESHOLD
            elif metric_type.upper() == 'LRMSD':
                threshold_value = self.DEFAULT_LRMSD_THRESHOLD
            else:
                threshold_value = self.DEFAULT_RMSD_THRESHOLD
                
        return self.plot_mean_comparison(
            df=df,
            metric_type=metric_type,
            model_types=model_types,
            seeds=None,
            add_threshold=add_threshold,
            threshold_value=threshold_value,
            width=width,
            height=height,
            save=save,
            molecule_type=molecule_type,
            specific_seed=specific_seed
        )

    def _get_metric_columns(self, metric_type):
        """Get the column names for a specific metric type."""
        if metric_type.upper() == 'RMSD':
            return ('SMILES_RMSD', 'CCD_RMSD', 'RMSD (Å)')
        elif metric_type.upper() == 'DOCKQ':
            return ('SMILES_DOCKQ_SCORE', 'CCD_DOCKQ_SCORE', 'DockQ Score')
        elif metric_type.upper() == 'LRMSD':
            return ('SMILES_DOCKQ_LRMSD', 'CCD_DOCKQ_LRMSD', 'Ligand RMSD (Å)')
        elif metric_type.upper() == 'PTM':
            return ('SMILES_PTM', 'CCD_PTM', 'pTM Score')
        else:
            return None

    def _create_comparison_plot(
        self, df, model_types, metric_type,
        add_threshold, threshold_value,
        width, height, save,
        page_num=1, total_pages=1, title_suffix=""
    ):
        """
        Create a comparison plot between AlphaFold3 and Boltz1 with 
        side-by-side vertical bars.
        
        Args:
            df: DataFrame with filtered data
            model_types: List of model types to include
            metric_type: Type of metric to plot (RMSD or DOCKQ)
            add_threshold: Whether to add a threshold line
            threshold_value: Value for threshold line
            width, height: Figure dimensions
            save: Whether to save the figure
            page_num: Current page number when paginating
            total_pages: Total number of pages
            title_suffix: Additional text for the title
            
        Returns:
            fig, ax: The created figure and axis
        """
        # Get metric column names
        metric_columns = self._get_metric_columns(metric_type)
        smiles_col, ccd_col, y_label = metric_columns
        
        # Create figure
        fig, ax = plt.subplots(figsize=(width, height))
        
        # Get release dates for PDB IDs
        pdb_ids = df['PDB_ID'].unique()
        pdb_release_dates = {}
        
        for pdb_id in pdb_ids:
            pdb_data = df[df['PDB_ID'] == pdb_id]
            if 'RELEASE_DATE' in pdb_data.columns:
                release_date = pd.to_datetime(pdb_data['RELEASE_DATE'].iloc[0])
                pdb_release_dates[pdb_id] = release_date
        
        # Sort PDB IDs by release date
        sorted_pdb_ids = sorted(pdb_ids, key=lambda x: pdb_release_dates.get(x, pd.Timestamp.min))
        
        # Create x positions for bars
        x_positions = np.arange(len(sorted_pdb_ids))
        
        # Set up bar positions and width
        bar_width = self.BAR_WIDTH
        spacing_factor = self.BAR_SPACING_FACTOR
        bar_positions = [0, bar_width*spacing_factor, bar_width*2*spacing_factor, bar_width*3*spacing_factor]
<<<<<<< HEAD
        
        # Create legend handles
        legend_handles = []
=======
>>>>>>> 5f773fd2
        
        # Track max value for y-axis scaling
        max_value = 0
        
        # Define bar labels
        bar_labels = [
            "AF3 CCD",
            "AF3 SMILES",
            "Boltz-1 CCD",
            "Boltz-1 SMILES"
        ]
        
        # Define colors for each bar
        colors = [
            PlotConfig.AF3_CCD_COLOR,      # AF3 CCD
            PlotConfig.AF3_SMILES_COLOR,   # AF3 SMILES
            PlotConfig.BOLTZ1_CCD_COLOR,   # Boltz1 CCD
            PlotConfig.BOLTZ1_SMILES_COLOR # Boltz1 SMILES
        ]
        
        # For each PDB ID, plot the 4 bars
        for i, pdb_id in enumerate(sorted_pdb_ids):
            pdb_df = df[df['PDB_ID'] == pdb_id]
            
            # Get AF3 data
            af3_df = pdb_df[pdb_df['MODEL_TYPE'] == 'AlphaFold3']
            
            # Plot AF3 CCD
            if len(af3_df) > 0 and ccd_col in af3_df.columns and not af3_df[ccd_col].isna().all():
                ccd_value = af3_df[ccd_col].values[0]
                bar = ax.bar(
                    x_positions[i] + bar_positions[0],
                    ccd_value,
                    bar_width,
<<<<<<< HEAD
                    color=PlotConfig.AF3_CCD_COLOR,
                    edgecolor='black',
                    linewidth=self.BAR_EDGE_LINE_WIDTH,
                    label='AF3 CCD' if i == 0 else None
=======
                    color=colors[0],
                    edgecolor='black',
                    linewidth=self.BAR_EDGE_LINE_WIDTH,
>>>>>>> 5f773fd2
                )
                max_value = max(max_value, ccd_value)
            
            # Plot AF3 SMILES
            if len(af3_df) > 0 and smiles_col in af3_df.columns and not af3_df[smiles_col].isna().all():
                smiles_value = af3_df[smiles_col].values[0]
                bar = ax.bar(
                    x_positions[i] + bar_positions[1],
                    smiles_value,
                    bar_width,
<<<<<<< HEAD
                    color=PlotConfig.AF3_SMILES_COLOR,
                    edgecolor='black',
                    linewidth=self.BAR_EDGE_LINE_WIDTH,
                    label='AF3 SMILES' if i == 0 else None
=======
                    color=colors[1],
                    edgecolor='black',
                    linewidth=self.BAR_EDGE_LINE_WIDTH,
>>>>>>> 5f773fd2
                )
                max_value = max(max_value, smiles_value)
            
            # Get Boltz1 data
            boltz1_df = pdb_df[pdb_df['MODEL_TYPE'] == 'Boltz1']
            
            # Plot Boltz1 CCD
            if len(boltz1_df) > 0 and ccd_col in boltz1_df.columns and not boltz1_df[ccd_col].isna().all():
                ccd_value = boltz1_df[ccd_col].values[0]
                bar = ax.bar(
                    x_positions[i] + bar_positions[2],
                    ccd_value,
                    bar_width,
<<<<<<< HEAD
                    color=PlotConfig.BOLTZ1_CCD_COLOR,
                    edgecolor='black',
                    linewidth=self.BAR_EDGE_LINE_WIDTH,
                    label='Boltz1 CCD' if i == 0 else None
=======
                    color=colors[2],
                    edgecolor='black',
                    linewidth=self.BAR_EDGE_LINE_WIDTH,
>>>>>>> 5f773fd2
                )
                max_value = max(max_value, ccd_value)
                
            # Plot Boltz1 SMILES
            if len(boltz1_df) > 0 and smiles_col in boltz1_df.columns and not boltz1_df[smiles_col].isna().all():
                smiles_value = boltz1_df[smiles_col].values[0]
                bar = ax.bar(
                    x_positions[i] + bar_positions[3],
                    smiles_value,
                    bar_width,
<<<<<<< HEAD
                    color=PlotConfig.BOLTZ1_SMILES_COLOR,
                    edgecolor='black',
                    linewidth=self.BAR_EDGE_LINE_WIDTH,
                    label='Boltz1 SMILES' if i == 0 else None
=======
                    color=colors[3],
                    edgecolor='black',
                    linewidth=self.BAR_EDGE_LINE_WIDTH,
>>>>>>> 5f773fd2
                )
                max_value = max(max_value, smiles_value)
        
        # Add threshold line if requested
        if add_threshold and metric_type.upper() != 'PTM':
            threshold_line = ax.axhline(
                y=threshold_value,
                color='black',
                linestyle='--',
                alpha=self.THRESHOLD_LINE_ALPHA,
                linewidth=self.THRESHOLD_LINE_WIDTH
            )
        
        # Create PDB labels with asterisk for newer structures
        pdb_labels = []
        for pdb_id in sorted_pdb_ids:
            release_date = pdb_release_dates.get(pdb_id)
            af3_cutoff = pd.to_datetime(PlotConfig.AF3_CUTOFF) if hasattr(PlotConfig, 'AF3_CUTOFF') else pd.to_datetime('2021-09-30')
            pdb_label = f"{pdb_id}*" if release_date and release_date > af3_cutoff else pdb_id
            pdb_labels.append(pdb_label)
        
        # Set x-ticks and labels
        ax.set_xticks(x_positions)
        ax.set_xticklabels(pdb_labels, rotation=90, ha='center', fontsize=self.TICK_LABEL_FONT_SIZE)
        
        # Set axis labels and title
        ax.set_ylabel(y_label, fontsize=self.AXIS_LABEL_FONT_SIZE, fontweight='bold')
        
        # Set the title
        title = f"AlphaFold3 vs. Boltz1 - {metric_type}{title_suffix}"
        
        # Add page information if multiple pages
        if total_pages > 1:
            title += f" (Page {page_num} of {total_pages})"
        
        fig.suptitle(title, fontsize=self.TITLE_FONT_SIZE)
        
        # Add some padding to the y-axis maximum for better visualization
        ax.set_ylim(0, max_value * 1.1)
        
        # Add grid lines
        ax.grid(axis='y', linestyle=self.GRID_LINESTYLE, alpha=self.GRID_ALPHA)
        
<<<<<<< HEAD
        # Add legend
        if add_threshold and threshold_value is not None and metric_type.upper() != 'PTM' and max_value < threshold_value * 1.5:
            # Use background for low-value plots where threshold line might cross the legend
            ax.legend(handles=legend_handles, loc='best', frameon=False, # Ensure no border
                      facecolor='white', framealpha=0.8, edgecolor='lightgray', fontsize=self.LEGEND_FONT_SIZE, labelspacing=0.2)
        else:
            ax.legend(handles=legend_handles, loc='best', frameon=False, fontsize=self.LEGEND_FONT_SIZE, labelspacing=0.2)
=======
        # Create small legend
        legend_handles = []
        
        # Add color patches for each bar type
        for i, (label, color) in enumerate(zip(bar_labels, colors)):
            patch = plt.Rectangle(
                (0, 0), 1, 1, 
                facecolor=color, 
                edgecolor='black', 
                linewidth=0.5,
                label=label
            )
            legend_handles.append(patch)
        
        # Add threshold line to legend if requested
        if add_threshold and metric_type.upper() != 'PTM':
            threshold_line_handle = Line2D(
                [0, 1], [0, 0], 
                color='black', 
                linestyle='--',
                linewidth=1.0, 
                label='Threshold'
            )
            legend_handles.append(threshold_line_handle)
        
        # Add compact legend in best
        ax.legend(
            handles=legend_handles, 
            loc='best',
            frameon=False, 
            fontsize=8,
            ncol=1,
            handlelength=1.2,
            columnspacing=0.8,
            handletextpad=0.5
        )
>>>>>>> 5f773fd2
        
        plt.tight_layout()
        
        # Save the plot if requested
        if save:
            if metric_type.upper() == 'RMSD':
                filename = f"af3_vs_boltz1_rmsd"
            elif metric_type.upper() == 'DOCKQ':
                filename = f"af3_vs_boltz1_dockq"
            elif metric_type.upper() == 'LRMSD':
                filename = f"af3_vs_boltz1_lrmsd"
            elif metric_type.upper() == 'PTM':
                filename = f"af3_vs_boltz1_ptm"
            else:
                filename = f"af3_vs_boltz1_{metric_type.lower()}"
            
            # Add page number if multiple pages
            if total_pages > 1:
                filename += f"_page_{page_num}of{total_pages}"
            
            save_figure(fig, filename)
        
        return fig, ax<|MERGE_RESOLUTION|>--- conflicted
+++ resolved
@@ -21,11 +21,7 @@
     AXIS_LABEL_FONT_SIZE = 12
     TICK_LABEL_FONT_SIZE = 11
     VALUE_LABEL_FONT_SIZE = 12
-<<<<<<< HEAD
     LEGEND_FONT_SIZE = 9.5
-=======
-    LEGEND_FONT_SIZE = 12
->>>>>>> 5f773fd2
     
     # Bar appearance
     BAR_WIDTH = 0.05
@@ -42,11 +38,7 @@
     GRID_LINESTYLE = '--'
     
     # Threshold line properties
-<<<<<<< HEAD
     THRESHOLD_LINE_ALPHA = 1
-=======
-    THRESHOLD_LINE_ALPHA = 0.7
->>>>>>> 5f773fd2
     THRESHOLD_LINE_WIDTH = 1.0
     
     # Default threshold values
@@ -73,6 +65,9 @@
         width=None,
         height=None,
         max_structures=None,
+        width=None,
+        height=None,
+        max_structures=None,
         save=True,
         title_suffix="",
         molecule_type="PROTAC"
@@ -91,6 +86,9 @@
             width (int): Figure width (overrides default)
             height (int): Figure height (overrides default)
             max_structures (int): Maximum number of structures to show (overrides default)
+            width (int): Figure width (overrides default)
+            height (int): Figure height (overrides default)
+            max_structures (int): Maximum number of structures to show (overrides default)
             save (bool): Whether to save the plots
             title_suffix (str): Suffix to add to plot titles
             molecule_type (str): Type of molecule to filter by ('PROTAC' or 'Molecular Glue')
@@ -103,17 +101,27 @@
         height = height if height is not None else self.PLOT_HEIGHT
         max_structures = max_structures if max_structures is not None else self.MAX_STRUCTURES_PER_PAGE
         
+        # Use class constants if parameters are not provided
+        width = width if width is not None else self.PLOT_WIDTH
+        height = height if height is not None else self.PLOT_HEIGHT
+        max_structures = max_structures if max_structures is not None else self.MAX_STRUCTURES_PER_PAGE
+        
         # Set default threshold values based on metric type if not provided
         if threshold_value is None:
             if metric_type.upper() == 'RMSD':
                 threshold_value = self.DEFAULT_RMSD_THRESHOLD
+                threshold_value = self.DEFAULT_RMSD_THRESHOLD
             elif metric_type.upper() == 'DOCKQ':
+                threshold_value = self.DEFAULT_DOCKQ_THRESHOLD
                 threshold_value = self.DEFAULT_DOCKQ_THRESHOLD
             elif metric_type.upper() == 'LRMSD':
                 threshold_value = self.DEFAULT_LRMSD_THRESHOLD
+                threshold_value = self.DEFAULT_LRMSD_THRESHOLD
             elif metric_type.upper() == 'PTM':
                 threshold_value = self.DEFAULT_PTM_THRESHOLD
+                threshold_value = self.DEFAULT_PTM_THRESHOLD
             else:
+                threshold_value = self.DEFAULT_RMSD_THRESHOLD
                 threshold_value = self.DEFAULT_RMSD_THRESHOLD
         
         # Get filtered dataframe
@@ -202,6 +210,8 @@
         threshold_value=None,
         width=None,
         height=None,
+        width=None,
+        height=None,
         save=True,
         molecule_type="PROTAC",
         specific_seed=None
@@ -220,6 +230,8 @@
             threshold_value (float): Value for the threshold line, if None will use default based on metric_type
             width (int): Figure width (overrides default)
             height (int): Figure height (overrides default)
+            width (int): Figure width (overrides default)
+            height (int): Figure height (overrides default)
             save (bool): Whether to save the plot
             molecule_type (str): Type of molecule to filter by ('PROTAC' or 'Molecular Glue')
             specific_seed (int): If provided, filter data to only include this seed
@@ -232,17 +244,26 @@
             width = width if width is not None else self.PLOT_WIDTH
             height = height if height is not None else self.PLOT_HEIGHT
             
+            # Use class constants if parameters are not provided
+            width = width if width is not None else self.PLOT_WIDTH
+            height = height if height is not None else self.PLOT_HEIGHT
+            
             # Set default threshold values based on metric type if not provided
             if threshold_value is None:
                 if metric_type.upper() == 'RMSD':
                     threshold_value = self.DEFAULT_RMSD_THRESHOLD
+                    threshold_value = self.DEFAULT_RMSD_THRESHOLD
                 elif metric_type.upper() == 'DOCKQ':
+                    threshold_value = self.DEFAULT_DOCKQ_THRESHOLD
                     threshold_value = self.DEFAULT_DOCKQ_THRESHOLD
                 elif metric_type.upper() == 'LRMSD':
                     threshold_value = self.DEFAULT_LRMSD_THRESHOLD
+                    threshold_value = self.DEFAULT_LRMSD_THRESHOLD
                 elif metric_type.upper() == 'PTM':
                     threshold_value = self.DEFAULT_PTM_THRESHOLD
+                    threshold_value = self.DEFAULT_PTM_THRESHOLD
                 else:
+                    threshold_value = self.DEFAULT_RMSD_THRESHOLD
                     threshold_value = self.DEFAULT_RMSD_THRESHOLD
             
             # Check if we're filtering by a specific seed
@@ -305,6 +326,9 @@
             bar_width = self.BAR_WIDTH
             spacing_factor = self.BAR_SPACING_FACTOR
             bar_positions = [0, bar_width*spacing_factor, bar_width*2*spacing_factor, bar_width*3*spacing_factor]
+            bar_width = self.BAR_WIDTH
+            spacing_factor = self.BAR_SPACING_FACTOR
+            bar_positions = [0, bar_width*spacing_factor, bar_width*2*spacing_factor, bar_width*3*spacing_factor]
             
             # Define colors for each bar
             colors = [
@@ -346,13 +370,10 @@
                 color=colors,
                 edgecolor='black',
                 linewidth=self.BAR_EDGE_LINE_WIDTH,
+                linewidth=self.BAR_EDGE_LINE_WIDTH,
                 yerr=error_values,
                 error_kw={'ecolor': 'black', 'capsize': self.ERROR_BAR_CAPSIZE, 
-<<<<<<< HEAD
                            'capthick': self.ERROR_BAR_THICKNESS, 'alpha': self.ERROR_BAR_ALPHA}
-=======
-                           'capthick': self.ERROR_BAR_THICKNESS, 'alpha': self.ERROR_BAR_ALPHA},
->>>>>>> 5f773fd2
             )
             
             # Add threshold line if requested and not PTM
@@ -365,11 +386,7 @@
                     linewidth=self.THRESHOLD_LINE_WIDTH
                 )
             
-<<<<<<< HEAD
             # Create custom legend patches
-=======
-            # Create small legend
->>>>>>> 5f773fd2
             legend_handles = []
             
             # Add color patches for each bar type
@@ -383,25 +400,16 @@
                 )
                 legend_handles.append(patch)
             
-<<<<<<< HEAD
             # Add threshold line to legend if requested and not PTM
             if add_threshold and metric_type.upper() != 'PTM':
                 threshold_line = plt.Line2D(
                     [0, 1], [0, 0],
                     color='gray',
-=======
-            # Add threshold line to legend if requested
-            if add_threshold and metric_type.upper() != 'PTM':
-                threshold_line_handle = Line2D(
-                    [0, 1], [0, 0], 
-                    color='black', 
->>>>>>> 5f773fd2
                     linestyle='--',
                     linewidth=1.0, 
                     label='Threshold'
                 )
-<<<<<<< HEAD
-                legend_handles.append(threshold_line)
+                legend_handles.append(threshold_line_handle)
             
             # Add legend
             if add_threshold and threshold_value is not None and metric_type.upper() != 'PTM' and max(values) < threshold_value * 1.5:
@@ -411,21 +419,6 @@
             else:
                 # No background needed
                 ax.legend(handles=legend_handles, loc='best', frameon=False, fontsize=self.LEGEND_FONT_SIZE, labelspacing=0.2)
-=======
-                legend_handles.append(threshold_line_handle)
-            
-            # Add compact legend in best
-            ax.legend(
-                handles=legend_handles, 
-                loc='best',
-                frameon=False, 
-                fontsize=8,
-                ncol=1,
-                handlelength=1.2,
-                columnspacing=0.8,
-                handletextpad=0.5
-            )
->>>>>>> 5f773fd2
             
             # Remove x-ticks and labels
             ax.set_xticks([])
@@ -433,8 +426,10 @@
             
             # Add subtle grid lines
             ax.grid(axis='y', linestyle=self.GRID_LINESTYLE, alpha=self.GRID_ALPHA)
+            ax.grid(axis='y', linestyle=self.GRID_LINESTYLE, alpha=self.GRID_ALPHA)
             
             # Set axis labels
+            ax.set_ylabel(y_label, fontsize=self.AXIS_LABEL_FONT_SIZE, fontweight='bold')
             ax.set_ylabel(y_label, fontsize=self.AXIS_LABEL_FONT_SIZE, fontweight='bold')
             
             # Create appropriate title based on whether we're filtering by seed
@@ -452,6 +447,7 @@
                 
             # Only set a title if there's actually title text
             if title:
+                fig.suptitle(title, fontsize=self.TITLE_FONT_SIZE, fontweight='bold')
                 fig.suptitle(title, fontsize=self.TITLE_FONT_SIZE, fontweight='bold')
             # If title is empty, don't set a title at all
             
@@ -506,6 +502,8 @@
         threshold_value=None,
         width=None,
         height=None,
+        width=None,
+        height=None,
         save=True,
         molecule_type="PROTAC"
     ):
@@ -524,12 +522,18 @@
             threshold_value (float): Value for the threshold line, if None will use default based on metric_type
             width (int): Figure width (overrides default)
             height (int): Figure height (overrides default)
+            width (int): Figure width (overrides default)
+            height (int): Figure height (overrides default)
             save (bool): Whether to save the plot
             molecule_type (str): Type of molecule to filter by ('PROTAC' or 'Molecular Glue')
         
         Returns:
             fig, ax: The created figure and axis
         """
+        # Use class constants if parameters are not provided
+        width = width if width is not None else self.PLOT_WIDTH
+        height = height if height is not None else self.PLOT_HEIGHT
+        
         # Use class constants if parameters are not provided
         width = width if width is not None else self.PLOT_WIDTH
         height = height if height is not None else self.PLOT_HEIGHT
@@ -542,11 +546,15 @@
         elif threshold_value is None:
             if metric_type.upper() == 'RMSD':
                 threshold_value = self.DEFAULT_RMSD_THRESHOLD
+                threshold_value = self.DEFAULT_RMSD_THRESHOLD
             elif metric_type.upper() == 'DOCKQ':
+                threshold_value = self.DEFAULT_DOCKQ_THRESHOLD
                 threshold_value = self.DEFAULT_DOCKQ_THRESHOLD
             elif metric_type.upper() == 'LRMSD':
                 threshold_value = self.DEFAULT_LRMSD_THRESHOLD
+                threshold_value = self.DEFAULT_LRMSD_THRESHOLD
             else:
+                threshold_value = self.DEFAULT_RMSD_THRESHOLD
                 threshold_value = self.DEFAULT_RMSD_THRESHOLD
                 
         return self.plot_mean_comparison(
@@ -628,12 +636,9 @@
         bar_width = self.BAR_WIDTH
         spacing_factor = self.BAR_SPACING_FACTOR
         bar_positions = [0, bar_width*spacing_factor, bar_width*2*spacing_factor, bar_width*3*spacing_factor]
-<<<<<<< HEAD
         
         # Create legend handles
         legend_handles = []
-=======
->>>>>>> 5f773fd2
         
         # Track max value for y-axis scaling
         max_value = 0
@@ -666,18 +671,13 @@
                 ccd_value = af3_df[ccd_col].values[0]
                 bar = ax.bar(
                     x_positions[i] + bar_positions[0],
+                    x_positions[i] + bar_positions[0],
                     ccd_value,
                     bar_width,
-<<<<<<< HEAD
                     color=PlotConfig.AF3_CCD_COLOR,
                     edgecolor='black',
                     linewidth=self.BAR_EDGE_LINE_WIDTH,
                     label='AF3 CCD' if i == 0 else None
-=======
-                    color=colors[0],
-                    edgecolor='black',
-                    linewidth=self.BAR_EDGE_LINE_WIDTH,
->>>>>>> 5f773fd2
                 )
                 max_value = max(max_value, ccd_value)
             
@@ -686,18 +686,13 @@
                 smiles_value = af3_df[smiles_col].values[0]
                 bar = ax.bar(
                     x_positions[i] + bar_positions[1],
+                    x_positions[i] + bar_positions[1],
                     smiles_value,
                     bar_width,
-<<<<<<< HEAD
                     color=PlotConfig.AF3_SMILES_COLOR,
                     edgecolor='black',
                     linewidth=self.BAR_EDGE_LINE_WIDTH,
                     label='AF3 SMILES' if i == 0 else None
-=======
-                    color=colors[1],
-                    edgecolor='black',
-                    linewidth=self.BAR_EDGE_LINE_WIDTH,
->>>>>>> 5f773fd2
                 )
                 max_value = max(max_value, smiles_value)
             
@@ -709,18 +704,13 @@
                 ccd_value = boltz1_df[ccd_col].values[0]
                 bar = ax.bar(
                     x_positions[i] + bar_positions[2],
+                    x_positions[i] + bar_positions[2],
                     ccd_value,
                     bar_width,
-<<<<<<< HEAD
                     color=PlotConfig.BOLTZ1_CCD_COLOR,
                     edgecolor='black',
                     linewidth=self.BAR_EDGE_LINE_WIDTH,
                     label='Boltz1 CCD' if i == 0 else None
-=======
-                    color=colors[2],
-                    edgecolor='black',
-                    linewidth=self.BAR_EDGE_LINE_WIDTH,
->>>>>>> 5f773fd2
                 )
                 max_value = max(max_value, ccd_value)
                 
@@ -729,18 +719,13 @@
                 smiles_value = boltz1_df[smiles_col].values[0]
                 bar = ax.bar(
                     x_positions[i] + bar_positions[3],
+                    x_positions[i] + bar_positions[3],
                     smiles_value,
                     bar_width,
-<<<<<<< HEAD
                     color=PlotConfig.BOLTZ1_SMILES_COLOR,
                     edgecolor='black',
                     linewidth=self.BAR_EDGE_LINE_WIDTH,
                     label='Boltz1 SMILES' if i == 0 else None
-=======
-                    color=colors[3],
-                    edgecolor='black',
-                    linewidth=self.BAR_EDGE_LINE_WIDTH,
->>>>>>> 5f773fd2
                 )
                 max_value = max(max_value, smiles_value)
         
@@ -752,6 +737,8 @@
                 linestyle='--',
                 alpha=self.THRESHOLD_LINE_ALPHA,
                 linewidth=self.THRESHOLD_LINE_WIDTH
+                alpha=self.THRESHOLD_LINE_ALPHA,
+                linewidth=self.THRESHOLD_LINE_WIDTH
             )
         
         # Create PDB labels with asterisk for newer structures
@@ -765,8 +752,10 @@
         # Set x-ticks and labels
         ax.set_xticks(x_positions)
         ax.set_xticklabels(pdb_labels, rotation=90, ha='center', fontsize=self.TICK_LABEL_FONT_SIZE)
+        ax.set_xticklabels(pdb_labels, rotation=90, ha='center', fontsize=self.TICK_LABEL_FONT_SIZE)
         
         # Set axis labels and title
+        ax.set_ylabel(y_label, fontsize=self.AXIS_LABEL_FONT_SIZE, fontweight='bold')
         ax.set_ylabel(y_label, fontsize=self.AXIS_LABEL_FONT_SIZE, fontweight='bold')
         
         # Set the title
@@ -777,14 +766,15 @@
             title += f" (Page {page_num} of {total_pages})"
         
         fig.suptitle(title, fontsize=self.TITLE_FONT_SIZE)
+        fig.suptitle(title, fontsize=self.TITLE_FONT_SIZE)
         
         # Add some padding to the y-axis maximum for better visualization
         ax.set_ylim(0, max_value * 1.1)
         
         # Add grid lines
         ax.grid(axis='y', linestyle=self.GRID_LINESTYLE, alpha=self.GRID_ALPHA)
-        
-<<<<<<< HEAD
+        ax.grid(axis='y', linestyle=self.GRID_LINESTYLE, alpha=self.GRID_ALPHA)
+        
         # Add legend
         if add_threshold and threshold_value is not None and metric_type.upper() != 'PTM' and max_value < threshold_value * 1.5:
             # Use background for low-value plots where threshold line might cross the legend
@@ -792,44 +782,6 @@
                       facecolor='white', framealpha=0.8, edgecolor='lightgray', fontsize=self.LEGEND_FONT_SIZE, labelspacing=0.2)
         else:
             ax.legend(handles=legend_handles, loc='best', frameon=False, fontsize=self.LEGEND_FONT_SIZE, labelspacing=0.2)
-=======
-        # Create small legend
-        legend_handles = []
-        
-        # Add color patches for each bar type
-        for i, (label, color) in enumerate(zip(bar_labels, colors)):
-            patch = plt.Rectangle(
-                (0, 0), 1, 1, 
-                facecolor=color, 
-                edgecolor='black', 
-                linewidth=0.5,
-                label=label
-            )
-            legend_handles.append(patch)
-        
-        # Add threshold line to legend if requested
-        if add_threshold and metric_type.upper() != 'PTM':
-            threshold_line_handle = Line2D(
-                [0, 1], [0, 0], 
-                color='black', 
-                linestyle='--',
-                linewidth=1.0, 
-                label='Threshold'
-            )
-            legend_handles.append(threshold_line_handle)
-        
-        # Add compact legend in best
-        ax.legend(
-            handles=legend_handles, 
-            loc='best',
-            frameon=False, 
-            fontsize=8,
-            ncol=1,
-            handlelength=1.2,
-            columnspacing=0.8,
-            handletextpad=0.5
-        )
->>>>>>> 5f773fd2
         
         plt.tight_layout()
         
