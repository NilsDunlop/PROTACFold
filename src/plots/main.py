--- conflicted
+++ resolved
@@ -383,27 +383,15 @@
             )
             
             if fig is not None:
-                # Save the plot
-                self.save_plots([fig], f"af3_vs_boltz1_mean_{molecule_type.lower()}_{metric_type.lower()}")
-                
-                # Ask if user wants to see individual structure plots
-                show_individual = input("Show individual structure plots? (y/n) [n]: ").strip().lower() == 'y'
-                
-                # Only generate per-structure plots if requested
-                if show_individual:
-                    print(f"Generating per-structure comparison plots for {molecule_type} {metric_type}...")
+                # Use appropriate filename based on comparison type
+                if is_seed_specific:
+                    self.save_plots([fig], f"af3_vs_boltz1_seed{specific_seed}_{molecule_type.lower()}_{metric_type.lower()}")
+                else:
+                    self.save_plots([fig], f"af3_vs_boltz1_mean_{molecule_type.lower()}_{metric_type.lower()}")
                     
-                    # Call the plot method
-                    figs, axes = self.comparison_plotter.plot_af3_vs_boltz1(
-                        df=self.df_combined,
-                        metric_type=metric_type,
-                        add_threshold=add_threshold,
-                        threshold_value=threshold_value,
-                        save=False,
-                        molecule_type=molecule_type
-                    )
+                    # Only for general comparison, ask if user wants to see individual structure plots
+                    show_individual = input("Show individual structure plots? (y/n) [n]: ").strip().lower() == 'y'
                     
-<<<<<<< HEAD
                     # Only generate per-structure plots if requested
                     if show_individual:
                         print(f"Generating per-structure comparison plots for {molecule_type} {metric_type}...")
@@ -420,10 +408,6 @@
                         
                         # Save the plots with appropriate naming
                         self.save_plots(figs, f"af3_vs_boltz1_{molecule_type.lower()}_{metric_type.lower()}")
-=======
-                    # Save the plots with appropriate naming
-                    self.save_plots(figs, f"af3_vs_boltz1_{molecule_type.lower()}_{metric_type.lower()}")
->>>>>>> 5f773fd2
             else:
                 print(f"Warning: Failed to generate comparison plot")
             
